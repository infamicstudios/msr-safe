--- conflicted
+++ resolved
@@ -1,7 +1,4 @@
 /*
-<<<<<<< HEAD
- * extensions to arch/x86/lib/msr_smp.c
-=======
 #  Copyright (c) 2011, 2012, 2013, 2014, 2015 by Lawrence Livermore National Security, LLC. LLNL-CODE-645430
 #  Produced at the Lawrence Livermore National Laboratory.
 #  Written by Marty McFadden, Kathleen Shoga and Barry Rountree (mcfadden1|shoga1|rountree@llnl.gov).
@@ -30,7 +27,6 @@
 */
 /*
  * (proposed) extensions to arch/x86/lib/msr_smp.c
->>>>>>> d7ccb3ef
  *
  * This file is the implementation proposed to arch/x86/lib/msr_smp.c
  * that will allow for batching rdmsr/wrmsr requests.
