<<<<<<< HEAD
obj-m += msr-safe.o
msr-safe-objs := msr_entry.o msr_whitelist.o msr-smp.o msr_batch.o
=======
#  Copyright (c) 2011, 2012, 2013, 2014, 2015 by Lawrence Livermore National Security, LLC. LLNL-CODE-645430 
#  Produced at the Lawrence Livermore National Laboratory.
#  Written by Marty McFadden, Kathleen Shoga and Barry Rountree (mcfadden1|shoga1|rountree@llnl.gov).
#  All rights reserved.
# 
#  This file is part of msr-safe.
# 
#  msr-safe is free software: you can redistribute it and/or 
#  modify it under the terms of the GNU Lesser General Public 
#  License as published by the Free Software Foundation, either 
#  version 3 of the License, or (at your option) any
#  later version.
# 
#  msr-safe is distributed in the hope that it will be useful, but 
#  WITHOUT ANY WARRANTY; without even the implied warranty of 
#  MERCHANTABILITY or FITNESS FOR A PARTICULAR PURPOSE. See the GNU 
#  Lesser General Public License for more details.
# 
#  You should have received a copy of the GNU Lesser General Public 
#  License along
#  with msr-safe. If not, see <http://www.gnu.org/licenses/>.
# 
#  This material is based upon work supported by the U.S. Department
#  of Energy's Lawrence Livermore National Laboratory. Office of 
#  Science, under Award number DE-AC52-07NA27344.


obj-m += msr-safe.o
msr-safe-objs := msr_safe.o msr-whitelist.o msr-smp.o msr-batch.o
KDIR ?= /lib/modules/$(shell uname -r)/build
>>>>>>> d7ccb3ef

all:
	make -C $(KDIR) M=$(PWD) modules

clean:
	make -C $(KDIR) M=$(PWD) clean<|MERGE_RESOLUTION|>--- conflicted
+++ resolved
@@ -1,7 +1,3 @@
-<<<<<<< HEAD
-obj-m += msr-safe.o
-msr-safe-objs := msr_entry.o msr_whitelist.o msr-smp.o msr_batch.o
-=======
 #  Copyright (c) 2011, 2012, 2013, 2014, 2015 by Lawrence Livermore National Security, LLC. LLNL-CODE-645430 
 #  Produced at the Lawrence Livermore National Laboratory.
 #  Written by Marty McFadden, Kathleen Shoga and Barry Rountree (mcfadden1|shoga1|rountree@llnl.gov).
@@ -30,9 +26,7 @@
 
 
 obj-m += msr-safe.o
-msr-safe-objs := msr_safe.o msr-whitelist.o msr-smp.o msr-batch.o
-KDIR ?= /lib/modules/$(shell uname -r)/build
->>>>>>> d7ccb3ef
+msr-safe-objs := msr_entry.o msr_whitelist.o msr-smp.o msr_batch.o
 
 all:
 	make -C $(KDIR) M=$(PWD) modules
